--- conflicted
+++ resolved
@@ -102,13 +102,9 @@
 
   req.on('response', function(res) {
     myres = res;
-<<<<<<< HEAD
-    if (res.statusCode !== 200) {
-=======
     if (stream._isDestroyed) { return; }
     // Support for Streaming 206 status videos
     if (res.statusCode !== 200 && res.statusCode !== 206) {
->>>>>>> b6f5c4a9
       if (redirectCodes.has(res.statusCode)) {
         // Redirection header.
         doDownload(stream, res.headers.location, options, tryCount - 1);
